# Elm Architecture

<<<<<<< HEAD
TO DO.
=======
Now we've had a bit of a feel for what writing Crux apps is like, we'll add more context to the different components and the overall architecture of Crux apps. The architecture is heavily inspired by [Elm](http://elm-lang.org), and if you'd like to compare, the [Architecture page of their guide](https://guide.elm-lang.org/architecture/) is an excellent starting point.

## Event Sourcing as a model for UI

User Interface is fundamentally event-driven. Unlike batch or stream processing, all changes in apps with UI are driven by events happening in the outside world, most commonly the user interface itself – the user touching the screen, typing on a keyboard, executing a CLI command, etc. In response, the app changes what's shown on the screen, starts an interaction with the outside world, or both.

The Elm architecture is the simplest way of modeling this pattern in code. User interactions (along with other changes in the outside world, such as time passing) are represented by events, and in response to them, the app updates its internal state represented by a model. The link between them is a simple, pure function which takes the model and the event, and updates the model based on the events. The actual UI on screen is a direct projection of the model. Because there is virtually no other state in the app, the model must contain enough information to decide what should be on screen.

What we're missing is for the app to be able to respond to events from the outside world by changing the outside world. While the app can run computations and keep state, in this simplistic model, it can't read or write files, draw on screen, connect to APIs over the network, etc. It can't perform side-effects. Conceptually, we need to extend the update function to not only mutate the model, but also to emit some side-effects (or just "effects" for short).

![Logical architecture](../architecture.png)

_TODO a better picture focusing on the update function_

This more complete model is a function which takes an event and a model, and produces a new model and optionally some effects. This is still quite a simple and pure function, and is completely predictable, for the same inputs, it will always yield the same outputs, and that is a very important design choice.

## UI, effects and testability

User interface and effects are normally where testing gets very difficult. If the application logic can directly cause changes in the outside world (or input/output — I/O, in computer parlance), the only way to verify the logic completely is to look at the result of those changes. The results, however, are pixels on screen, elements in the DOM, packets going over the network and other complex, difficult to inspect and often short-lived things. The only viable strategy (in this direct scenario) to test them is to take the role of the particular device the app is working with, and pretending to be that device – a practice known as mocking (or stubbing, or faking, depending who you talk to). The APIs used to interact with these things are really complicated though, and even if you emulate them well, tests based on this approach won't be stable against changes in that API. When the API changes, your code _and_ your tests will both have to change, taking any confidence they gave you in the first place with them. What's more, they also differ across platforms. Now we have that problem twice or more times.

The problem is in how apps are normally written (when written in a direct, imperative style). When it comes time to perform an effect, the most straightforward code just performs it straight away. The solution, as usual, is to add indirection. What Crux does (inspired by Elm, Haskell and others) is **separate the intent from the execution**. Crux's effect approach focuses on capturing the intent of the effect, not the specific implementation of executing it. The intent is captured as data to benefit from type checking and from all the tools the language already provides for working with data. The business logic can stay pure, but express all the behaviour: state changes and effects. The intent is also the thing that needs to be tested. We can reasonably afford to trust that the authors of a HTTP client library, for example, have tested it and it does what it promises to do — all we need to check is that we're sending the right requests[^testing].

## Executing the effects: the ~~runtime~~ Shell

In Elm, the responsibility to execute the requested effects falls on the Elm runtime. Crux is very similar, except both the app and (some of) the runtime is your responsibility. This means some more work, but it also means you only bring what you need and nothing more, both in terms of supported platforms and the necessary APIs.

In Crux, business logic written in Rust is captured in the update function mentioned above and the other pieces that the function needs: events, model and effects, each represented by a type. This code forms a Core, which is portable, and really easily testable.

The execution of effects, including drawing the user interface, is done in a native Shell. Its job is to draw the appropriate UI on screen, translate user interactions into events to send to the Core, and when requested, perform effects and return their outcomes back to the Core.

![The two sides of the Shell](../crux.png)

The Shell thus has two sides: the _driving_ side – the interactions causing events which push the Core to action, and the _driven_ side, which services the Core's requests for side effects. Without being prompted by the Shell, the Core does nothing, it can't – with no other I/O, there are no other triggers which could cause the Core code to run. To the Shell, the Core is a simple library, providing some computation. From the perspective of the Core, the Shell is a platform the Core runs on.

## Capabilities: the syntax sugar for effects

Effects encode potentially quite complex, but common interactions, so they are the perfect candidate for some improved ergonomics in the APIs. This is where Crux capabilities come in. They provide a nicer API for creating effects, and in the future, they will likely provide implementations of the effect execution for the various supported platforms. Capabilities can also implement more complex interactions with the outside world, such as chained network API calls or processing results of effects, like parsing JSON API responses.

We will look at how capabilities work, and will build our own in the next chapter.

---

[^testing]: In reality, we do need to check that at least one of our HTTP requests executes successfully, but once one does, it is very likely that so long as they are described correctly, all of them will.
>>>>>>> 2b3a745a
<|MERGE_RESOLUTION|>--- conflicted
+++ resolved
@@ -1,8 +1,5 @@
 # Elm Architecture
 
-<<<<<<< HEAD
-TO DO.
-=======
 Now we've had a bit of a feel for what writing Crux apps is like, we'll add more context to the different components and the overall architecture of Crux apps. The architecture is heavily inspired by [Elm](http://elm-lang.org), and if you'd like to compare, the [Architecture page of their guide](https://guide.elm-lang.org/architecture/) is an excellent starting point.
 
 ## Event Sourcing as a model for UI
@@ -45,5 +42,4 @@
 
 ---
 
-[^testing]: In reality, we do need to check that at least one of our HTTP requests executes successfully, but once one does, it is very likely that so long as they are described correctly, all of them will.
->>>>>>> 2b3a745a
+[^testing]: In reality, we do need to check that at least one of our HTTP requests executes successfully, but once one does, it is very likely that so long as they are described correctly, all of them will.