// This file was autogenerated by some hot garbage in the `uniffi` crate.
// Trust me, you don't want to mess with it!
import Foundation

// Depending on the consumer's build setup, the low-level FFI code
// might be in a separate module, or it might be compiled inline into
// this module. This is a bit of light hackery to work with both.
#if canImport(sharedFFI)
import sharedFFI
#endif

fileprivate extension RustBuffer {
    // Allocate a new buffer, copying the contents of a `UInt8` array.
    init(bytes: [UInt8]) {
        let rbuf = bytes.withUnsafeBufferPointer { ptr in
            RustBuffer.from(ptr)
        }
        self.init(capacity: rbuf.capacity, len: rbuf.len, data: rbuf.data)
    }

    static func from(_ ptr: UnsafeBufferPointer<UInt8>) -> RustBuffer {
<<<<<<< HEAD
        try! rustCall { ffi_shared_1a35_rustbuffer_from_bytes(ForeignBytes(bufferPointer: ptr), $0) }
=======
        try! rustCall { ffi_shared_b5b0_rustbuffer_from_bytes(ForeignBytes(bufferPointer: ptr), $0) }
>>>>>>> 6fe3ca46
    }

    // Frees the buffer in place.
    // The buffer must not be used after this is called.
    func deallocate() {
<<<<<<< HEAD
        try! rustCall { ffi_shared_1a35_rustbuffer_free(self, $0) }
=======
        try! rustCall { ffi_shared_b5b0_rustbuffer_free(self, $0) }
>>>>>>> 6fe3ca46
    }
}

fileprivate extension ForeignBytes {
    init(bufferPointer: UnsafeBufferPointer<UInt8>) {
        self.init(len: Int32(bufferPointer.count), data: bufferPointer.baseAddress)
    }
}

// For every type used in the interface, we provide helper methods for conveniently
// lifting and lowering that type from C-compatible data, and for reading and writing
// values of that type in a buffer.

// Helper classes/extensions that don't change.
// Someday, this will be in a libray of its own.

fileprivate extension Data {
    init(rustBuffer: RustBuffer) {
        // TODO: This copies the buffer. Can we read directly from a
        // Rust buffer?
        self.init(bytes: rustBuffer.data!, count: Int(rustBuffer.len))
    }
}

// A helper class to read values out of a byte buffer.
fileprivate class Reader {
    let data: Data
    var offset: Data.Index

    init(data: Data) {
        self.data = data
        self.offset = 0
    }

    // Reads an integer at the current offset, in big-endian order, and advances
    // the offset on success. Throws if reading the integer would move the
    // offset past the end of the buffer.
    func readInt<T: FixedWidthInteger>() throws -> T {
        let range = offset..<offset + MemoryLayout<T>.size
        guard data.count >= range.upperBound else {
            throw UniffiInternalError.bufferOverflow
        }
        if T.self == UInt8.self {
            let value = data[offset]
            offset += 1
            return value as! T
        }
        var value: T = 0
        let _ = withUnsafeMutableBytes(of: &value, { data.copyBytes(to: $0, from: range)})
        offset = range.upperBound
        return value.bigEndian
    }

    // Reads an arbitrary number of bytes, to be used to read
    // raw bytes, this is useful when lifting strings
    func readBytes(count: Int) throws -> Array<UInt8> {
        let range = offset..<(offset+count)
        guard data.count >= range.upperBound else {
            throw UniffiInternalError.bufferOverflow
        }
        var value = [UInt8](repeating: 0, count: count)
        value.withUnsafeMutableBufferPointer({ buffer in
            data.copyBytes(to: buffer, from: range)
        })
        offset = range.upperBound
        return value
    }

    // Reads a float at the current offset.
    @inlinable
    func readFloat() throws -> Float {
        return Float(bitPattern: try readInt())
    }

    // Reads a float at the current offset.
    @inlinable
    func readDouble() throws -> Double {
        return Double(bitPattern: try readInt())
    }

    // Indicates if the offset has reached the end of the buffer.
    @inlinable
    func hasRemaining() -> Bool {
        return offset < data.count
    }
}

// A helper class to write values into a byte buffer.
fileprivate class Writer {
    var bytes: [UInt8]
    var offset: Array<UInt8>.Index

    init() {
        self.bytes = []
        self.offset = 0
    }

    func writeBytes<S>(_ byteArr: S) where S: Sequence, S.Element == UInt8 {
        bytes.append(contentsOf: byteArr)
    }

    // Writes an integer in big-endian order.
    //
    // Warning: make sure what you are trying to write
    // is in the correct type!
    func writeInt<T: FixedWidthInteger>(_ value: T) {
        var value = value.bigEndian
        withUnsafeBytes(of: &value) { bytes.append(contentsOf: $0) }
    }

    @inlinable
    func writeFloat(_ value: Float) {
        writeInt(value.bitPattern)
    }

    @inlinable
    func writeDouble(_ value: Double) {
        writeInt(value.bitPattern)
    }
}

// Protocol for types that transfer other types across the FFI. This is
// analogous go the Rust trait of the same name.
fileprivate protocol FfiConverter {
    associatedtype FfiType
    associatedtype SwiftType

    static func lift(_ value: FfiType) throws -> SwiftType
    static func lower(_ value: SwiftType) -> FfiType
    static func read(from buf: Reader) throws -> SwiftType
    static func write(_ value: SwiftType, into buf: Writer)
}

// Types conforming to `Primitive` pass themselves directly over the FFI.
fileprivate protocol FfiConverterPrimitive: FfiConverter where FfiType == SwiftType { }

extension FfiConverterPrimitive {
    static func lift(_ value: FfiType) throws -> SwiftType {
        return value
    }

    static func lower(_ value: SwiftType) -> FfiType {
        return value
    }
}

// Types conforming to `FfiConverterRustBuffer` lift and lower into a `RustBuffer`.
// Used for complex types where it's hard to write a custom lift/lower.
fileprivate protocol FfiConverterRustBuffer: FfiConverter where FfiType == RustBuffer {}

extension FfiConverterRustBuffer {
    static func lift(_ buf: RustBuffer) throws -> SwiftType {
        let reader = Reader(data: Data(rustBuffer: buf))
        let value = try read(from: reader)
        if reader.hasRemaining() {
            throw UniffiInternalError.incompleteData
        }
        buf.deallocate()
        return value
    }

    static func lower(_ value: SwiftType) -> RustBuffer {
          let writer = Writer()
          write(value, into: writer)
          return RustBuffer(bytes: writer.bytes)
    }
}
// An error type for FFI errors. These errors occur at the UniFFI level, not
// the library level.
fileprivate enum UniffiInternalError: LocalizedError {
    case bufferOverflow
    case incompleteData
    case unexpectedOptionalTag
    case unexpectedEnumCase
    case unexpectedNullPointer
    case unexpectedRustCallStatusCode
    case unexpectedRustCallError
    case unexpectedStaleHandle
    case rustPanic(_ message: String)

    public var errorDescription: String? {
        switch self {
        case .bufferOverflow: return "Reading the requested value would read past the end of the buffer"
        case .incompleteData: return "The buffer still has data after lifting its containing value"
        case .unexpectedOptionalTag: return "Unexpected optional tag; should be 0 or 1"
        case .unexpectedEnumCase: return "Raw enum value doesn't match any cases"
        case .unexpectedNullPointer: return "Raw pointer value was null"
        case .unexpectedRustCallStatusCode: return "Unexpected RustCallStatus code"
        case .unexpectedRustCallError: return "CALL_ERROR but no errorClass specified"
        case .unexpectedStaleHandle: return "The object in the handle map has been dropped already"
        case let .rustPanic(message): return message
        }
    }
}

fileprivate let CALL_SUCCESS: Int8 = 0
fileprivate let CALL_ERROR: Int8 = 1
fileprivate let CALL_PANIC: Int8 = 2

fileprivate extension RustCallStatus {
    init() {
        self.init(
            code: CALL_SUCCESS,
            errorBuf: RustBuffer.init(
                capacity: 0,
                len: 0,
                data: nil
            )
        )
    }
}

private func rustCall<T>(_ callback: (UnsafeMutablePointer<RustCallStatus>) -> T) throws -> T {
    try makeRustCall(callback, errorHandler: {
        $0.deallocate()
        return UniffiInternalError.unexpectedRustCallError
    })
}

private func rustCallWithError<T, F: FfiConverter>
    (_ errorFfiConverter: F.Type, _ callback: (UnsafeMutablePointer<RustCallStatus>) -> T) throws -> T
    where F.SwiftType: Error, F.FfiType == RustBuffer
    {
    try makeRustCall(callback, errorHandler: { return try errorFfiConverter.lift($0) })
}

private func makeRustCall<T>(_ callback: (UnsafeMutablePointer<RustCallStatus>) -> T, errorHandler: (RustBuffer) throws -> Error) throws -> T {
    var callStatus = RustCallStatus.init()
    let returnedVal = callback(&callStatus)
    switch callStatus.code {
        case CALL_SUCCESS:
            return returnedVal

        case CALL_ERROR:
            throw try errorHandler(callStatus.errorBuf)

        case CALL_PANIC:
            // When the rust code sees a panic, it tries to construct a RustBuffer
            // with the message.  But if that code panics, then it just sends back
            // an empty buffer.
            if callStatus.errorBuf.len > 0 {
                throw UniffiInternalError.rustPanic(try FfiConverterString.lift(callStatus.errorBuf))
            } else {
                callStatus.errorBuf.deallocate()
                throw UniffiInternalError.rustPanic("Rust panic")
            }

        default:
            throw UniffiInternalError.unexpectedRustCallStatusCode
    }
}

// Public interface members begin here.


fileprivate struct FfiConverterUInt32: FfiConverterPrimitive {
    typealias FfiType = UInt32
    typealias SwiftType = UInt32

    static func read(from buf: Reader) throws -> UInt32 {
        return try lift(buf.readInt())
    }

    static func write(_ value: SwiftType, into buf: Writer) {
        buf.writeInt(lower(value))
    }
}

fileprivate struct FfiConverterString: FfiConverter {
    typealias SwiftType = String
    typealias FfiType = RustBuffer

    static func lift(_ value: RustBuffer) throws -> String {
        defer {
            value.deallocate()
        }
        if value.data == nil {
            return String()
        }
        let bytes = UnsafeBufferPointer<UInt8>(start: value.data!, count: Int(value.len))
        return String(bytes: bytes, encoding: String.Encoding.utf8)!
    }

    static func lower(_ value: String) -> RustBuffer {
        return value.utf8CString.withUnsafeBufferPointer { ptr in
            // The swift string gives us int8_t, we want uint8_t.
            ptr.withMemoryRebound(to: UInt8.self) { ptr in
                // The swift string gives us a trailing null byte, we don't want it.
                let buf = UnsafeBufferPointer(rebasing: ptr.prefix(upTo: ptr.count - 1))
                return RustBuffer.from(buf)
            }
        }
    }

    static func read(from buf: Reader) throws -> String {
        let len: Int32 = try buf.readInt()
        return String(bytes: try buf.readBytes(count: Int(len)), encoding: String.Encoding.utf8)!
    }

    static func write(_ value: String, into buf: Writer) {
        let len = Int32(value.utf8.count)
        buf.writeInt(len)
        buf.writeBytes(value.utf8)
    }
}

<<<<<<< HEAD

public enum PlatformError {

    
    
    // Simple error enums only carry a message
    case InternalPlatformError(message: String)
    
}

fileprivate struct FfiConverterTypePlatformError: FfiConverterRustBuffer {
    typealias SwiftType = PlatformError

    static func read(from buf: Reader) throws -> PlatformError {
        let variant: Int32 = try buf.readInt()
        switch variant {

        

        
        case 1: return .InternalPlatformError(
            message: try FfiConverterString.read(from: buf)
        )
        

        default: throw UniffiInternalError.unexpectedEnumCase
        }
    }

    static func write(_ value: PlatformError, into buf: Writer) {
        switch value {

        

        
        case let .InternalPlatformError(message):
            buf.writeInt(Int32(1))
            FfiConverterString.write(message, into: buf)

        
        }
    }
}


extension PlatformError: Equatable, Hashable {}

extension PlatformError: Error { }

fileprivate extension NSLock {
    func withLock<T>(f: () throws -> T) rethrows -> T {
        self.lock()
        defer { self.unlock() }
        return try f()
    }
}

fileprivate typealias Handle = UInt64
fileprivate class ConcurrentHandleMap<T> {
    private var leftMap: [Handle: T] = [:]
    private var counter: [Handle: UInt64] = [:]
    private var rightMap: [ObjectIdentifier: Handle] = [:]

    private let lock = NSLock()
    private var currentHandle: Handle = 0
    private let stride: Handle = 1

    func insert(obj: T) -> Handle {
        lock.withLock {
            let id = ObjectIdentifier(obj as AnyObject)
            let handle = rightMap[id] ?? {
                currentHandle += stride
                let handle = currentHandle
                leftMap[handle] = obj
                rightMap[id] = handle
                return handle
            }()
            counter[handle] = (counter[handle] ?? 0) + 1
            return handle
        }
    }

    func get(handle: Handle) -> T? {
        lock.withLock {
            leftMap[handle]
        }
    }

    func delete(handle: Handle) {
        remove(handle: handle)
    }

    @discardableResult
    func remove(handle: Handle) -> T? {
        lock.withLock {
            defer { counter[handle] = (counter[handle] ?? 1) - 1 }
            guard counter[handle] == 1 else { return leftMap[handle] }
            let obj = leftMap.removeValue(forKey: handle)
            if let obj = obj {
                rightMap.removeValue(forKey: ObjectIdentifier(obj as AnyObject))
            }
            return obj
        }
    }
}

// Magic number for the Rust proxy to call using the same mechanism as every other method,
// to free the callback once it's dropped by Rust.
private let IDX_CALLBACK_FREE: Int32 = 0

// Declaration and FfiConverters for Platform Callback Interface

public protocol Platform : AnyObject {
    func `get`() throws -> String
    
}

// The ForeignCallback that is passed to Rust.
fileprivate let foreignCallbackCallbackInterfacePlatform : ForeignCallback =
    { (handle: Handle, method: Int32, args: RustBuffer, out_buf: UnsafeMutablePointer<RustBuffer>) -> Int32 in
        func `invokeGet`(_ swiftCallbackInterface: Platform, _ args: RustBuffer) throws -> RustBuffer {
        defer { args.deallocate() }
            let result = try swiftCallbackInterface.`get`()
            let writer = Writer()
                FfiConverterString.write(result, into: writer)
                return RustBuffer(bytes: writer.bytes)// TODO catch errors and report them back to Rust.
                // https://github.com/mozilla/uniffi-rs/issues/351

        }
        

        let cb: Platform
        do {
            cb = try FfiConverterCallbackInterfacePlatform.lift(handle)
        } catch {
            out_buf.pointee = FfiConverterString.lower("Platform: Invalid handle")
            return -1
        }

        switch method {
            case IDX_CALLBACK_FREE:
                FfiConverterCallbackInterfacePlatform.drop(handle: handle)
                // No return value.
                // See docs of ForeignCallback in `uniffi/src/ffi/foreigncallbacks.rs`
                return 0
            case 1:
                do {
                    out_buf.pointee = try `invokeGet`(cb, args)
                    // Value written to out buffer.
                    // See docs of ForeignCallback in `uniffi/src/ffi/foreigncallbacks.rs`
                    return 1
                } catch let error as PlatformError {
                    out_buf.pointee = FfiConverterTypePlatformError.lower(error)
                    return -2
                } catch let error {
                    out_buf.pointee = FfiConverterString.lower(String(describing: error))
                    return -1
                }
            
            // This should never happen, because an out of bounds method index won't
            // ever be used. Once we can catch errors, we should return an InternalError.
            // https://github.com/mozilla/uniffi-rs/issues/351
            default:
                // An unexpected error happened.
                // See docs of ForeignCallback in `uniffi/src/ffi/foreigncallbacks.rs`
                return -1
        }
    }

// FFIConverter protocol for callback interfaces
fileprivate struct FfiConverterCallbackInterfacePlatform {
    // Initialize our callback method with the scaffolding code
    private static var callbackInitialized = false
    private static func initCallback() {
        try! rustCall { (err: UnsafeMutablePointer<RustCallStatus>) in
                ffi_shared_1a35_Platform_init_callback(foreignCallbackCallbackInterfacePlatform, err)
        }
    }
    private static func ensureCallbackinitialized() {
        if !callbackInitialized {
            initCallback()
            callbackInitialized = true
        }
    }

    static func drop(handle: Handle) {
        handleMap.remove(handle: handle)
    }

    private static var handleMap = ConcurrentHandleMap<Platform>()
}

extension FfiConverterCallbackInterfacePlatform : FfiConverter {
    typealias SwiftType = Platform
    // We can use Handle as the FFIType because it's a typealias to UInt64
    typealias FfiType = Handle

    static func lift(_ handle: Handle) throws -> SwiftType {
        ensureCallbackinitialized();
        guard let callback = handleMap.get(handle: handle) else {
            throw UniffiInternalError.unexpectedStaleHandle
        }
        return callback
    }

    static func read(from buf: Reader) throws -> SwiftType {
        ensureCallbackinitialized();
        let handle: Handle = try buf.readInt()
        return try lift(handle)
    }

    static func lower(_ v: SwiftType) -> Handle {
        ensureCallbackinitialized();
        return handleMap.insert(obj: v)
    }

    static func write(_ v: SwiftType, into buf: Writer) {
        ensureCallbackinitialized();
        buf.writeInt(lower(v))
    }
}

public func `addForPlatform`(_ `left`: UInt32, _ `right`: UInt32, _ `platform`: Platform) throws -> String {
    return try FfiConverterString.lift(
        try
    
    rustCallWithError(FfiConverterTypePlatformError.self) {
    
    shared_1a35_add_for_platform(
        FfiConverterUInt32.lower(`left`), 
        FfiConverterUInt32.lower(`right`), 
        FfiConverterCallbackInterfacePlatform.lower(`platform`), $0)
}
    )
}



public func `catFact`()  -> String {
    return try! FfiConverterString.lift(
=======
public func `add`(_ `left`: UInt32, _ `right`: UInt32)  -> UInt32 {
    return try! FfiConverterUInt32.lift(
>>>>>>> 6fe3ca46
        try!
    
    rustCall() {
    
<<<<<<< HEAD
    shared_1a35_cat_fact($0)
=======
    shared_b5b0_add(
        FfiConverterUInt32.lower(`left`), 
        FfiConverterUInt32.lower(`right`), $0)
>>>>>>> 6fe3ca46
}
    )
}



/**
 * Top level initializers and tear down methods.
 *
 * This is generated by uniffi.
 */
public enum SharedLifecycle {
    /**
     * Initialize the FFI and Rust library. This should be only called once per application.
     */
    func initialize() {
    }
}<|MERGE_RESOLUTION|>--- conflicted
+++ resolved
@@ -19,21 +19,13 @@
     }
 
     static func from(_ ptr: UnsafeBufferPointer<UInt8>) -> RustBuffer {
-<<<<<<< HEAD
-        try! rustCall { ffi_shared_1a35_rustbuffer_from_bytes(ForeignBytes(bufferPointer: ptr), $0) }
-=======
-        try! rustCall { ffi_shared_b5b0_rustbuffer_from_bytes(ForeignBytes(bufferPointer: ptr), $0) }
->>>>>>> 6fe3ca46
+        try! rustCall { ffi_shared_e986_rustbuffer_from_bytes(ForeignBytes(bufferPointer: ptr), $0) }
     }
 
     // Frees the buffer in place.
     // The buffer must not be used after this is called.
     func deallocate() {
-<<<<<<< HEAD
-        try! rustCall { ffi_shared_1a35_rustbuffer_free(self, $0) }
-=======
-        try! rustCall { ffi_shared_b5b0_rustbuffer_free(self, $0) }
->>>>>>> 6fe3ca46
+        try! rustCall { ffi_shared_e986_rustbuffer_free(self, $0) }
     }
 }
 
@@ -340,7 +332,6 @@
     }
 }
 
-<<<<<<< HEAD
 
 public enum PlatformError {
 
@@ -516,7 +507,7 @@
     private static var callbackInitialized = false
     private static func initCallback() {
         try! rustCall { (err: UnsafeMutablePointer<RustCallStatus>) in
-                ffi_shared_1a35_Platform_init_callback(foreignCallbackCallbackInterfacePlatform, err)
+                ffi_shared_e986_Platform_init_callback(foreignCallbackCallbackInterfacePlatform, err)
         }
     }
     private static func ensureCallbackinitialized() {
@@ -569,7 +560,7 @@
     
     rustCallWithError(FfiConverterTypePlatformError.self) {
     
-    shared_1a35_add_for_platform(
+    shared_e986_add_for_platform(
         FfiConverterUInt32.lower(`left`), 
         FfiConverterUInt32.lower(`right`), 
         FfiConverterCallbackInterfacePlatform.lower(`platform`), $0)
@@ -581,21 +572,11 @@
 
 public func `catFact`()  -> String {
     return try! FfiConverterString.lift(
-=======
-public func `add`(_ `left`: UInt32, _ `right`: UInt32)  -> UInt32 {
-    return try! FfiConverterUInt32.lift(
->>>>>>> 6fe3ca46
         try!
     
     rustCall() {
     
-<<<<<<< HEAD
-    shared_1a35_cat_fact($0)
-=======
-    shared_b5b0_add(
-        FfiConverterUInt32.lower(`left`), 
-        FfiConverterUInt32.lower(`right`), $0)
->>>>>>> 6fe3ca46
+    shared_e986_cat_fact($0)
 }
     )
 }
