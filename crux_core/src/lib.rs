--- conflicted
+++ resolved
@@ -211,28 +211,22 @@
         let event: <A as App>::Event =
             bcs::from_bytes(msg).expect("Message deserialization failed.");
 
-        let commands = {
+        let mut model = self.model.write().expect("Model RwLock was poisoned.");
+        self.app.update(event, &mut model, &self.capabilities);
+        drop(model);
+
+        self.executor.run_all();
+
+        while let Some(event) = self.event_receiver.receive() {
             let mut model = self.model.write().expect("Model RwLock was poisoned.");
-            self.app.update(msg, &mut model, &self.capabilities)
-        };
-
-<<<<<<< HEAD
-        self.app.update(event, &mut model, &self.capabilities);
-
-        self.executor.run_all();
-
-        while let Some(event) = self.event_receiver.receive() {
             self.app.update(event, &mut model, &self.capabilities);
+            drop(model);
             self.executor.run_all()
         }
 
         let requests = self
             .command_receiver
             .drain()
-=======
-        let requests: Vec<_> = commands
-            .into_iter()
->>>>>>> 2414d969
             .map(|c| self.continuations.pause(c))
             .collect::<Vec<_>>();
 
@@ -251,19 +245,12 @@
         self.continuations.resume(uuid, body);
         self.executor.run_all();
 
-<<<<<<< HEAD
-        let mut model = self.model.write().expect("Model RwLock was poisoned.");
-
         while let Some(event) = self.event_receiver.receive() {
+            let mut model = self.model.write().expect("Model RwLock was poisoned.");
             self.app.update(event, &mut model, &self.capabilities);
+            drop(model);
             self.executor.run_all()
         }
-=======
-        let commands = {
-            let mut model = self.model.write().expect("Model RwLock was poisoned.");
-            self.app.update(msg, &mut model, &self.capabilities)
-        };
->>>>>>> 2414d969
 
         let requests = self
             .command_receiver
